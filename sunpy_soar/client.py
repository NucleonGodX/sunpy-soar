import json
import pathlib
import re
from json.decoder import JSONDecodeError

import astropy.table
import astropy.units as u
import requests
import sunpy.net.attrs as a
from sunpy import log
from sunpy.net.attr import and_
from sunpy.net.base_client import BaseClient, QueryResponseTable
from sunpy.time import parse_time

from sunpy_soar.attrs import SOOP, Distance, Product, walker

__all__ = ["SOARClient"]


class SOARClient(BaseClient):
    """
    Client to access the Solar Orbiter Archive (SOAR).
    """

    def search(self, *query, **kwargs):  # NOQA: ARG002
        query = and_(*query)
        queries = walker.create(query)

        results = []
        for query_parameters in queries:
            if "provider='SOAR'" in query_parameters:
                query_parameters.remove("provider='SOAR'")
            results.append(self._do_search(query_parameters))
        table = astropy.table.vstack(results)
        qrt = QueryResponseTable(table, client=self)
        qrt["Filesize"] = (qrt["Filesize"] * u.byte).to(u.Mbyte).round(3)
        qrt.hide_keys = ["Data item ID", "Filename"]
        return qrt

    def add_join_to_query(query: list[str], data_table: str, instrument_table: str):
        """
        Construct the WHERE, FROM, and SELECT parts of the ADQL query.

        Parameters
        ----------
        query : list[str]
            List of query items.
        data_table : str
            Name of the data table.
        instrument_table : str
            Name of the instrument table.

        Returns
        -------
        tuple[str, str, str]
            WHERE, FROM, and SELECT parts of the query.
        """
        final_query = ""
        # Extract wavemin and wavemax individually
        wavemin_pattern = re.compile(r"Wavemin='(\d+\.\d+)'")
        wavemax_pattern = re.compile(r"Wavemax='(\d+\.\d+)'")
        for parameter in query:
            wavemin_match = wavemin_pattern.search(parameter)
            wavemax_match = wavemax_pattern.search(parameter)
            # If the wavemin and wavemax are same that means only one wavelength is given in query.
            if wavemin_match and wavemax_match and float(wavemin_match.group(1)) == float(wavemax_match.group(1)):
                # For PHI and SPICE, we can specify wavemin and wavemax in the query and get the results.
                # For PHI we have wavelength data in both angstrom and nanometer without it being mentioned in the SOAR.
                # For SPICE we get data in form of wavemin/wavemax columns, but only for the first spectral window.
                # To make sure this data is not misleading to the user we do not return any values for PHI AND SPICE.
                parameter = f"Wavelength='{wavemin_match.group(1)}'"
            elif wavemin_match and wavemax_match:
                parameter = f"Wavemin='{wavemin_match.group(1)}'+AND+h2.Wavemax='{wavemax_match.group(1)}'"
            prefix = "h1." if not parameter.startswith("Detector") and not parameter.startswith("Wave") else "h2."
            if parameter.startswith("begin_time"):
                time_list = parameter.split("+AND+")
                final_query += f"h1.{time_list[0]}+AND+h1.{time_list[1]}+AND+"
                # As there are no dimensions in STIX, the dimension index need not be included in the query for STIX.
                if "stx" not in instrument_table:
                    # To avoid duplicate rows in the output table, the dimension index is set to 1.
                    final_query += "h2.dimension_index='1'+AND+"
            else:
                final_query += f"{prefix}{parameter}+AND+"

        where_part = final_query[:-5]
        from_part = f"{data_table} AS h1"
        select_part = (
            "h1.instrument, h1.descriptor, h1.level, h1.begin_time, h1.end_time, "
            "h1.data_item_id, h1.filesize, h1.filename, h1.soop_name"
        )
        if instrument_table:
            from_part += f" JOIN {instrument_table} AS h2 USING (data_item_oid)"
            select_part += ", h2.detector, h2.wavelength, h2.dimension_index"
        return where_part, from_part, select_part

    @staticmethod
    def _construct_payload(query):
        """
        Construct search payload.

        Parameters
        ----------
        query : list[str]
            List of query items.

        Returns
        -------
        dict
            Payload dictionary to be sent with the query.
        """
        # Default data table
        data_table = "v_sc_data_item"
        instrument_table = None
        query_method = "doQuery"
        # Mapping is established between the SOAR instrument names and its corresponding SOAR instrument table alias.
        instrument_mapping = {
            "SOLOHI": "SHI",
            "EUI": "EUI",
            "STIX": "STX",
            "SPICE": "SPI",
            "PHI": "PHI",
            "METIS": "MET",
        }

        instrument_name = None
        distance_parameter = []
        non_distance_parameters = []
        query_method = "doQuery"
        instrument_name = None

        for q in query:
            if "DISTANCE" in str(q):
                distance_parameter.append(q)
            else:
                non_distance_parameters.append(q)
                if q.startswith("instrument") or (q.startswith("descriptor") and not instrument_name):
                    instrument_name = q.split("=")[1][1:-1].split("-")[0].upper()
                elif q.startswith("level") and q.split("=")[1][1:3] == "LL":
                    data_table = "v_ll_data_item"

        query = non_distance_parameters + distance_parameter
        if distance_parameter:
            query_method = "doQueryFilteredByDistance"
        if instrument_name:
            if instrument_name in instrument_mapping:
                instrument_name = instrument_mapping[instrument_name]
            instrument_table = f"v_{instrument_name.lower()}_sc_fits"
            if data_table == "v_ll_data_item" and instrument_table:
                instrument_table = instrument_table.replace("_sc_", "_ll_")

        # Need to establish join for remote sensing instruments as they have instrument tables in SOAR.
        if instrument_name in ["EUI", "MET", "SPI", "PHI", "SHI"]:
            where_part, from_part, select_part = SOARClient.add_join_to_query(query, data_table, instrument_table)
        else:
            from_part = data_table
            select_part = "*"
            where_part = "+AND+".join(query)

        adql_query = {"SELECT": select_part, "FROM": from_part, "WHERE": where_part}
        adql_query_str = "+".join([f"{key}+{value}" for key, value in adql_query.items()])
        if query_method == "doQueryFilteredByDistance":
            adql_query_str = adql_query_str.replace("+AND+h1.DISTANCE", "&DISTANCE").replace(
                "+AND+DISTANCE", "&DISTANCE"
            )
        return {"REQUEST": query_method, "LANG": "ADQL", "FORMAT": "json", "QUERY": adql_query_str}

    @staticmethod
    def _do_search(query):
        """
        Query the SOAR server with a single query.

        Parameters
        ----------
        query : list[str]
            List of query items.

        Returns
        -------
        astropy.table.QTable
            Query results.
        """
        tap_endpoint = "http://soar.esac.esa.int/soar-sl-tap/tap"
        payload = SOARClient._construct_payload(query)
        # Need to force requests to not form-encode the parameters
        payload = "&".join([f"{key}={val}" for key, val in payload.items()])
        # Get request info
        r = requests.get(f"{tap_endpoint}/sync", params=payload)
        log.debug(f"Sent query: {r.url}")
        r.raise_for_status()
<<<<<<< HEAD
=======
        try:
            response_json = r.json()
        except JSONDecodeError as err:
            msg = "The SOAR server returned an invalid JSON response. It may be down or not functioning correctly."
            raise RuntimeError(msg) from err

>>>>>>> 95759632
        # Do some list/dict wrangling
        names = [m["name"] for m in response_json["metadata"]]
        info = {name: [] for name in names}

        for entry in response_json["data"]:
            for i, name in enumerate(names):
                info[name].append(entry[i])

        if len(info["begin_time"]):
            info["begin_time"] = parse_time(info["begin_time"]).iso
            info["end_time"] = parse_time(info["end_time"]).iso

        result_table = astropy.table.QTable(
            {
                "Instrument": info["instrument"],
                "Data product": info["descriptor"],
                "Level": info["level"],
                "Start time": info["begin_time"],
                "End time": info["end_time"],
                "Data item ID": info["data_item_id"],
                "Filename": info["filename"],
                "Filesize": info["filesize"],
                "SOOP Name": info["soop_name"],
            },
        )
        if "detector" in info:
            result_table["Detector"] = info["detector"]
        if "wavelength" in info:
            result_table["Wavelength"] = info["wavelength"]
        result_table.sort("Start time")
        return result_table

    def fetch(self, query_results, *, path, downloader, **kwargs):  # NOQA: ARG002
        """
        Queue a set of results to be downloaded.
        `sunpy.net.base_client.BaseClient` does the actual downloading, so we
        just have to queue up the ``downloader``.

        Parameters
        ----------
        query_results : sunpy.net.fido_factory.UnifiedResponse
            Results from a Fido search.
        path : str
            Path to download files to. Must be a format string with a ``file``
            field for the filename.
        downloader : parfive.Downloader
            Downloader instance used to download data.
        kwargs :
            Keyword arguments aren't used by this client.
        """
        base_url = "http://soar.esac.esa.int/soar-sl-tap/data?" "retrieval_type=LAST_PRODUCT"

        for row in query_results:
            url = base_url
            if row["Level"].startswith("LL"):
                url += "&product_type=LOW_LATENCY"
            else:
                url += "&product_type=SCIENCE"
            data_id = row["Data item ID"]
            url += f"&data_item_id={data_id}"
            filepath = str(path).format(file=row["Filename"], **row.response_block_map)
            log.debug(f"Queuing URL: {url}")
            downloader.enqueue_file(url, filename=filepath)

    @classmethod
    def _can_handle_query(cls, *query):
        """
        Check if this client can handle a given Fido query. Checks to see if a
        SOAR instrument or product is provided in the query.

        Returns
        -------
        bool
            True if this client can handle the given query.
        """

        required = {Distance} if any(isinstance(q, Distance) for q in query) else {a.Time}

        optional = {a.Instrument, a.Detector, a.Wavelength, a.Level, a.Provider, Product, SOOP, Distance, a.Time}
        if not cls.check_attr_types_in_query(query, required, optional):
            return False
        # check to make sure the instrument attr passed is one provided by the SOAR.
        # also check to make sure that the provider passed is the SOAR for which this client can handle.
        instr = [i[0].lower() for i in cls.register_values()[a.Instrument]]
        for x in query:
            if isinstance(x, a.Instrument) and str(x.value).lower() not in instr:
                return False
            if isinstance(x, a.Provider) and str(x.value).lower() != "soar":
                return False
        return True

    @classmethod
    def _attrs_module(cls):
        # Register SOAR specific attributes with Fido
        return "soar", "sunpy_soar.attrs"

    @classmethod
    def register_values(cls):
        return cls.load_dataset_values()

    @staticmethod
    def load_dataset_values():
        # Instrument attrs
        attrs_path = pathlib.Path(__file__).parent / "data" / "attrs.json"
        with attrs_path.open() as attrs_file:
            all_datasets = json.load(attrs_file)
        # Convert from dict to list of tuples
        all_datasets = list(all_datasets.items())

        # Instrument attrs
        instr_path = pathlib.Path(__file__).parent / "data" / "instrument_attrs.json"
        with instr_path.open() as instr_attrs_file:
            all_instr = json.load(instr_attrs_file)
        all_instr = list(all_instr.items())

        soop_path = pathlib.Path(__file__).parent / "data" / "soop_attrs.json"
        with soop_path.open() as soop_path_file:
            all_soops = json.load(soop_path_file)

        all_soops = list(all_soops.items())

        return {
            Product: all_datasets,
            a.Instrument: all_instr,
            SOOP: all_soops,
            a.Provider: [("SOAR", "Solar Orbiter Archive.")],
        }<|MERGE_RESOLUTION|>--- conflicted
+++ resolved
@@ -187,16 +187,13 @@
         r = requests.get(f"{tap_endpoint}/sync", params=payload)
         log.debug(f"Sent query: {r.url}")
         r.raise_for_status()
-<<<<<<< HEAD
-=======
+
         try:
             response_json = r.json()
         except JSONDecodeError as err:
             msg = "The SOAR server returned an invalid JSON response. It may be down or not functioning correctly."
             raise RuntimeError(msg) from err
 
->>>>>>> 95759632
-        # Do some list/dict wrangling
         names = [m["name"] for m in response_json["metadata"]]
         info = {name: [] for name in names}
 
