--- conflicted
+++ resolved
@@ -271,8 +271,6 @@
         "+AND+h2.dimension_index='1'+AND+h1.level='LL01'+AND+h1.descriptor='eui-fsi174-image'"
     )
 
-
-<<<<<<< HEAD
 def test_distance_search_remote_sensing():
     instrument = a.Instrument("RPW")
     product = a.soar.Product("rpw-tnr-surv")
@@ -299,7 +297,7 @@
     distance = a.soar.Distance(0.45, 0.46)
     res = Fido.search(distance & instrument & product & level & time)
     assert res.file_num == 48
-=======
+
 @responses.activate
 def test_soar_server_down():
     # As the SOAR server is expected to be down in this test, a JSONDecodeError is expected
@@ -320,4 +318,3 @@
         match=("The SOAR server returned an invalid JSON response. " "It may be down or not functioning correctly."),
     ):
         Fido.search(time, level, product)
->>>>>>> 95759632
